import os
from pathlib import Path
from dotenv import load_dotenv

load_dotenv()

# Build paths inside the project like this: BASE_DIR / 'subdir'.
BASE_DIR = Path(__file__).resolve().parent.parent

# Quick-start development settings - unsuitable for production
# See https://docs.djangoproject.com/en/3.1/howto/deployment/checklist/

# SECURITY WARNING: keep the secret key used in production secret!
SECRET_KEY = os.getenv("SECRET_KEY")

# SECURITY WARNING: don't run with debug turned on in production!
DEBUG = True

ALLOWED_HOSTS = []

# Application definition

INSTALLED_APPS = [
    'django.contrib.admin',
    'django.contrib.auth',
    'django.contrib.contenttypes',
    'django.contrib.sessions',
    'django.contrib.messages',
    'django.contrib.sites',
    'django.contrib.staticfiles',

    'allauth',
    'allauth.account',
    'allauth.socialaccount',
    'phonenumber_field',
    'crispy_forms',
    'mathfilters',
    'debug_toolbar',

    'apps.main',
    'apps.userprofile',
    'apps.company',
]

MIDDLEWARE = [
    'debug_toolbar.middleware.DebugToolbarMiddleware',
    'django.middleware.security.SecurityMiddleware',
    'django.contrib.sessions.middleware.SessionMiddleware',
    'django.middleware.locale.LocaleMiddleware',
    'django.middleware.common.CommonMiddleware',
    'django.middleware.csrf.CsrfViewMiddleware',
    'django.contrib.auth.middleware.AuthenticationMiddleware',
    'django.contrib.messages.middleware.MessageMiddleware',
    'django.middleware.clickjacking.XFrameOptionsMiddleware',
]

ROOT_URLCONF = 'CargoDelivery.urls'

TEMPLATES = [
    {
        'BACKEND': 'django.template.backends.django.DjangoTemplates',
        'DIRS': [BASE_DIR / 'templates']
        ,
        'APP_DIRS': True,
        'OPTIONS': {
            'context_processors': [
                'django.template.context_processors.debug',
                'django.template.context_processors.request',
                'django.template.context_processors.i18n',
                'django.contrib.auth.context_processors.auth',
                'django.contrib.messages.context_processors.messages',
            ],
        },
    },
]

WSGI_APPLICATION = 'CargoDelivery.wsgi.application'

# Database
# https://docs.djangoproject.com/en/3.1/ref/settings/#databases

DATABASES = {
    'default': {
        'ENGINE': 'django.db.backends.sqlite3',
        'NAME': BASE_DIR / 'db.sqlite3',
    }
}

# Password validation
# https://docs.djangoproject.com/en/3.1/ref/settings/#auth-password-validators

AUTH_PASSWORD_VALIDATORS = [
    {
        'NAME': 'django.contrib.auth.password_validation.UserAttributeSimilarityValidator',
    },
    {
        'NAME': 'django.contrib.auth.password_validation.MinimumLengthValidator',
    },
    {
        'NAME': 'django.contrib.auth.password_validation.CommonPasswordValidator',
    },
    {
        'NAME': 'django.contrib.auth.password_validation.NumericPasswordValidator',
    },
]

# Internationalization
# https://docs.djangoproject.com/en/3.1/topics/i18n/


TIME_ZONE = 'UTC'

USE_I18N = True

USE_L10N = True

USE_TZ = True

# Static files (CSS, JavaScript, Images)
# https://docs.djangoproject.com/en/3.1/howto/static-files/

STATIC_URL = '/static/'

SITE_ID = 1

ACCOUNT_EMAIL_REQUIRED = True

LOGIN_REDIRECT_URL = '/'

CRISPY_TEMPLATE_PACK = 'bootstrap4'

LOCALE_PATHS = ['locale', ]

LANGUAGE_CODE = 'ru'

CACHES = {
    "default": {
        "BACKEND": "django_redis.cache.RedisCache",
        "LOCATION": "redis://127.0.0.1:6379/1",
        "OPTIONS": {
            "CLIENT_CLASS": "django_redis.client.DefaultClient"
        },
        "KEY_PREFIX": "example"
    }
}
<<<<<<< HEAD
INTERNAL_IPS = [
    '127.0.0.1',
]


EMAIL_BACKEND = 'django.core.mail.backends.smtp.EmailBackend'

EMAIL_USE_TLS = True
EMAIL_HOST = 'smtp.gmail.com'
EMAIL_PORT = 587
EMAIL_HOST_USER = os.getenv('EMAIL_HOST_USER')
EMAIL_HOST_PASSWORD = os.getenv('EMAIL_HOST_PASSWORD')

DEFAULT_FROM_EMAIL = os.getenv('DEFAULT_FROM_EMAIL')
=======

CELERY_BROKER_URL = "redis://127.0.0.1:6379/0"
CELERY_RESULT_BACKEND = "redis://127.0.0.1:6379/0"
CELERY_ACCEPT_CONTENT = ['application/json']
CELERY_RESULT_SERIALIZER = 'json'
CELERY_TASK_SERIALIZER = 'json'

CELERY_TIMEZONE = "Europe/Moscow"

# celery -A CargoDelivery worker -l INFO -P gevent
>>>>>>> b1a23644
<|MERGE_RESOLUTION|>--- conflicted
+++ resolved
@@ -143,7 +143,7 @@
         "KEY_PREFIX": "example"
     }
 }
-<<<<<<< HEAD
+
 INTERNAL_IPS = [
     '127.0.0.1',
 ]
@@ -158,7 +158,7 @@
 EMAIL_HOST_PASSWORD = os.getenv('EMAIL_HOST_PASSWORD')
 
 DEFAULT_FROM_EMAIL = os.getenv('DEFAULT_FROM_EMAIL')
-=======
+
 
 CELERY_BROKER_URL = "redis://127.0.0.1:6379/0"
 CELERY_RESULT_BACKEND = "redis://127.0.0.1:6379/0"
@@ -169,4 +169,3 @@
 CELERY_TIMEZONE = "Europe/Moscow"
 
 # celery -A CargoDelivery worker -l INFO -P gevent
->>>>>>> b1a23644
